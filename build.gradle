// Top-level build file where you can add configuration options common to all sub-projects/modules.
buildscript {
    def versionPropsFile = file('versions.properties')
    Properties versionProps = new Properties()

    if (versionPropsFile.canRead()) {
        versionProps.load(new FileInputStream(versionPropsFile))
    }

    ext.kotlin_version = versionProps['version.kotlin']
    ext.spotless = "5.14.0"
    ext.anvil_version = "2.3.3"

    ext.min_sdk = 21
    ext.target_sdk = 29
    ext.compile_sdk = 30
    ext.tools_build_version = "30.0.3"

    repositories {
        google()
        mavenCentral()
    }
    dependencies {
<<<<<<< HEAD
        classpath 'com.android.tools.build:gradle:7.0.0'
=======
        classpath 'com.android.tools.build:gradle:4.1.3'
>>>>>>> 4c743f54
        classpath "org.jetbrains.kotlin:kotlin-gradle-plugin:$kotlin_version"
        classpath "com.diffplug.spotless:spotless-plugin-gradle:$spotless"
        classpath "com.squareup.anvil:gradle-plugin:$anvil_version"

        // NOTE: Do not place your application dependencies here; they belong
        // in the individual module build.gradle files
    }
}

allprojects {
    repositories {
        google()
        mavenCentral()
    }
}

task clean(type: Delete) {
    delete rootProject.buildDir
}<|MERGE_RESOLUTION|>--- conflicted
+++ resolved
@@ -21,11 +21,7 @@
         mavenCentral()
     }
     dependencies {
-<<<<<<< HEAD
-        classpath 'com.android.tools.build:gradle:7.0.0'
-=======
-        classpath 'com.android.tools.build:gradle:4.1.3'
->>>>>>> 4c743f54
+        classpath 'com.android.tools.build:gradle:7.0.1'
         classpath "org.jetbrains.kotlin:kotlin-gradle-plugin:$kotlin_version"
         classpath "com.diffplug.spotless:spotless-plugin-gradle:$spotless"
         classpath "com.squareup.anvil:gradle-plugin:$anvil_version"
