/*
 * Copyright (c) 2017 DuckDuckGo
 *
 * Licensed under the Apache License, Version 2.0 (the "License");
 * you may not use this file except in compliance with the License.
 * You may obtain a copy of the License at
 *
 *     http://www.apache.org/licenses/LICENSE-2.0
 *
 * Unless required by applicable law or agreed to in writing, software
 * distributed under the License is distributed on an "AS IS" BASIS,
 * WITHOUT WARRANTIES OR CONDITIONS OF ANY KIND, either express or implied.
 * See the License for the specific language governing permissions and
 * limitations under the License.
 */

package com.duckduckgo.app.global.db

import android.content.Context
import androidx.room.Database
import androidx.room.RoomDatabase
import androidx.room.TypeConverters
import androidx.room.migration.Migration
import androidx.sqlite.db.SupportSQLiteDatabase
import com.duckduckgo.app.bookmarks.db.BookmarkEntity
import com.duckduckgo.app.bookmarks.db.BookmarksDao
import com.duckduckgo.app.bookmarks.db.FavoriteEntity
import com.duckduckgo.app.bookmarks.db.FavoritesDao
import com.duckduckgo.app.browser.addtohome.AddToHomeCapabilityDetector
import com.duckduckgo.app.browser.cookies.db.AuthCookiesAllowedDomainsDao
import com.duckduckgo.app.browser.cookies.db.AuthCookieAllowedDomainEntity
import com.duckduckgo.app.browser.rating.db.*
import com.duckduckgo.app.cta.db.DismissedCtaDao
import com.duckduckgo.app.cta.model.DismissedCta
import com.duckduckgo.app.fire.fireproofwebsite.data.FireproofWebsiteDao
import com.duckduckgo.app.fire.fireproofwebsite.data.FireproofWebsiteEntity
import com.duckduckgo.app.global.events.db.UserEventEntity
import com.duckduckgo.app.global.events.db.UserEventTypeConverter
import com.duckduckgo.app.global.events.db.UserEventsDao
import com.duckduckgo.app.global.exception.UncaughtExceptionDao
import com.duckduckgo.app.global.exception.UncaughtExceptionEntity
import com.duckduckgo.app.global.exception.UncaughtExceptionSourceConverter
import com.duckduckgo.app.httpsupgrade.model.HttpsBloomFilterSpec
import com.duckduckgo.app.httpsupgrade.model.HttpsFalsePositiveDomain
import com.duckduckgo.app.httpsupgrade.store.HttpsBloomFilterSpecDao
import com.duckduckgo.app.httpsupgrade.store.HttpsFalsePositivesDao
import com.duckduckgo.app.location.data.LocationPermissionEntity
import com.duckduckgo.app.location.data.LocationPermissionsDao
import com.duckduckgo.app.notification.db.NotificationDao
import com.duckduckgo.app.notification.model.Notification
import com.duckduckgo.app.onboarding.store.*
import com.duckduckgo.app.privacy.db.*
import com.duckduckgo.app.privacy.model.PrivacyProtectionCountsEntity
import com.duckduckgo.app.privacy.model.UserWhitelistedDomain
import com.duckduckgo.app.settings.db.SettingsDataStore
import com.duckduckgo.app.statistics.model.PixelEntity
import com.duckduckgo.app.statistics.model.QueryParamsTypeConverter
import com.duckduckgo.app.statistics.store.PendingPixelDao
import com.duckduckgo.app.survey.db.SurveyDao
import com.duckduckgo.app.survey.model.Survey
import com.duckduckgo.app.tabs.db.TabsDao
import com.duckduckgo.app.tabs.model.TabEntity
import com.duckduckgo.app.tabs.model.TabSelectionEntity
import com.duckduckgo.app.trackerdetection.db.*
import com.duckduckgo.app.trackerdetection.model.*
import com.duckduckgo.app.usage.app.AppDaysUsedDao
import com.duckduckgo.app.usage.app.AppDaysUsedEntity
import com.duckduckgo.app.usage.search.SearchCountDao
import com.duckduckgo.app.usage.search.SearchCountEntity

@Database(
    exportSchema = true, version = 32,
    entities = [
        TdsTracker::class,
        TdsEntity::class,
        TdsDomainEntity::class,
        TemporaryTrackingWhitelistedDomain::class,
        UserWhitelistedDomain::class,
        HttpsBloomFilterSpec::class,
        HttpsFalsePositiveDomain::class,
        NetworkLeaderboardEntry::class,
        SitesVisitedEntity::class,
        TabEntity::class,
        TabSelectionEntity::class,
        BookmarkEntity::class,
        FavoriteEntity::class,
        Survey::class,
        DismissedCta::class,
        SearchCountEntity::class,
        AppDaysUsedEntity::class,
        AppEnjoymentEntity::class,
        Notification::class,
        PrivacyProtectionCountsEntity::class,
        UncaughtExceptionEntity::class,
        TdsMetadata::class,
        UserStage::class,
        FireproofWebsiteEntity::class,
        UserEventEntity::class,
        LocationPermissionEntity::class,
        PixelEntity::class,
        AuthCookieAllowedDomainEntity::class
    ]
)

@TypeConverters(
    Survey.StatusTypeConverter::class,
    DismissedCta.IdTypeConverter::class,
    AppEnjoymentTypeConverter::class,
    PromptCountConverter::class,
    ActionTypeConverter::class,
    RuleTypeConverter::class,
    CategoriesTypeConverter::class,
    UncaughtExceptionSourceConverter::class,
    StageTypeConverter::class,
    UserEventTypeConverter::class,
    LocationPermissionTypeConverter::class,
    QueryParamsTypeConverter::class
)
abstract class AppDatabase : RoomDatabase() {

    abstract fun tdsTrackerDao(): TdsTrackerDao
    abstract fun tdsEntityDao(): TdsEntityDao
    abstract fun tdsDomainEntityDao(): TdsDomainEntityDao
    abstract fun temporaryTrackingWhitelistDao(): TemporaryTrackingWhitelistDao
    abstract fun userWhitelistDao(): UserWhitelistDao
    abstract fun httpsFalsePositivesDao(): HttpsFalsePositivesDao
    abstract fun httpsBloomFilterSpecDao(): HttpsBloomFilterSpecDao
    abstract fun networkLeaderboardDao(): NetworkLeaderboardDao
    abstract fun tabsDao(): TabsDao
    abstract fun bookmarksDao(): BookmarksDao
    abstract fun favoritesDao(): FavoritesDao
    abstract fun surveyDao(): SurveyDao
    abstract fun dismissedCtaDao(): DismissedCtaDao
    abstract fun searchCountDao(): SearchCountDao
    abstract fun appsDaysUsedDao(): AppDaysUsedDao
    abstract fun appEnjoymentDao(): AppEnjoymentDao
    abstract fun notificationDao(): NotificationDao
    abstract fun privacyProtectionCountsDao(): PrivacyProtectionCountDao
    abstract fun uncaughtExceptionDao(): UncaughtExceptionDao
    abstract fun tdsDao(): TdsMetadataDao
    abstract fun userStageDao(): UserStageDao
    abstract fun fireproofWebsiteDao(): FireproofWebsiteDao
    abstract fun locationPermissionsDao(): LocationPermissionsDao
    abstract fun userEventsDao(): UserEventsDao
    abstract fun pixelDao(): PendingPixelDao
    abstract fun authCookiesAllowedDomainsDao(): AuthCookiesAllowedDomainsDao
}

@Suppress("PropertyName")
class MigrationsProvider(
    val context: Context,
    val settingsDataStore: SettingsDataStore,
    val addToHomeCapabilityDetector: AddToHomeCapabilityDetector
) {

    val MIGRATION_1_TO_2: Migration = object : Migration(1, 2) {
        override fun migrate(database: SupportSQLiteDatabase) {
            database.execSQL("CREATE TABLE `tabs` (`tabId` TEXT NOT NULL, `url` TEXT, `title` TEXT, PRIMARY KEY(`tabId`))")
            database.execSQL("CREATE INDEX `index_tabs_tabId` on `tabs` (tabId)")
            database.execSQL("CREATE TABLE `tab_selection` (`id` INTEGER NOT NULL, `tabId` TEXT, PRIMARY KEY(`id`), FOREIGN KEY(`tabId`) REFERENCES `tabs`(`tabId`) ON UPDATE NO ACTION ON DELETE SET NULL)")
            database.execSQL("CREATE INDEX `index_tab_selection_tabId` on `tab_selection` (tabId)")
        }
    }

    val MIGRATION_2_TO_3: Migration = object : Migration(2, 3) {
        override fun migrate(database: SupportSQLiteDatabase) {
            database.execSQL("CREATE TABLE `site_visited` (`domain` TEXT NOT NULL, PRIMARY KEY(`domain`))")
            database.execSQL("DELETE FROM `network_leaderboard`")
        }
    }

    val MIGRATION_3_TO_4: Migration = object : Migration(3, 4) {
        override fun migrate(database: SupportSQLiteDatabase) {
            database.execSQL("DROP TABLE `https_upgrade_domain`")
            database.execSQL("CREATE TABLE `https_bloom_filter_spec` (`id` INTEGER NOT NULL, `errorRate` REAL NOT NULL, `totalEntries` INTEGER NOT NULL, `sha256` TEXT NOT NULL, PRIMARY KEY(`id`))")
            database.execSQL("CREATE TABLE `https_whitelisted_domain` (`domain` TEXT NOT NULL, PRIMARY KEY(`domain`))")
        }
    }

    val MIGRATION_4_TO_5: Migration = object : Migration(4, 5) {
        override fun migrate(database: SupportSQLiteDatabase) {
            database.execSQL("ALTER TABLE `tabs` ADD COLUMN `viewed` INTEGER NOT NULL DEFAULT 1")
            database.execSQL("ALTER TABLE `tabs` ADD COLUMN `position` INTEGER NOT NULL DEFAULT 0")

            database.query("SELECT `tabId` from `tabs`").use {
                if (it.moveToFirst()) {
                    var index = 0
                    do {
                        val tabId = it.getString(it.getColumnIndex("tabId"))
                        database.execSQL("UPDATE `tabs` SET position=$index where `tabId` = \"$tabId\"")
                        index += 1
                    } while (it.moveToNext())
                }
            }
        }
    }

    val MIGRATION_5_TO_6: Migration = object : Migration(5, 6) {
        override fun migrate(database: SupportSQLiteDatabase) {
            database.execSQL("CREATE TABLE IF NOT EXISTS `entity_list` (`entityName` TEXT NOT NULL, `domainName` TEXT NOT NULL, PRIMARY KEY(`domainName`))")
        }
    }

    val MIGRATION_6_TO_7: Migration = object : Migration(6, 7) {
        override fun migrate(database: SupportSQLiteDatabase) {
            database.execSQL("CREATE TABLE IF NOT EXISTS `survey` (`surveyId` TEXT NOT NULL, `url` TEXT, `daysInstalled` INTEGER, `status` TEXT NOT NULL, PRIMARY KEY(`surveyId`))")
        }
    }

    val MIGRATION_7_TO_8: Migration = object : Migration(7, 8) {
        override fun migrate(database: SupportSQLiteDatabase) {
            database.execSQL("CREATE TABLE IF NOT EXISTS `dismissed_cta` (`ctaId` TEXT NOT NULL, PRIMARY KEY(`ctaId`))")
        }
    }

    val MIGRATION_8_TO_9: Migration = object : Migration(8, 9) {
        override fun migrate(database: SupportSQLiteDatabase) {
            database.execSQL("CREATE TABLE IF NOT EXISTS `notification` (`notificationId` TEXT NOT NULL, PRIMARY KEY(`notificationId`))")
        }
    }

    val MIGRATION_9_TO_10: Migration = object : Migration(9, 10) {
        override fun migrate(database: SupportSQLiteDatabase) {
            database.execSQL("CREATE TABLE IF NOT EXISTS `search_count` (`key` TEXT NOT NULL, `count` INTEGER NOT NULL, PRIMARY KEY(`key`))")
            database.execSQL("CREATE TABLE IF NOT EXISTS `app_days_used` (`date` TEXT NOT NULL, PRIMARY KEY(`date`))")
            database.execSQL("CREATE TABLE IF NOT EXISTS `app_enjoyment` (`eventType` INTEGER NOT NULL, `promptCount` INTEGER NOT NULL, `timestamp` INTEGER NOT NULL, `primaryKey` INTEGER PRIMARY KEY AUTOINCREMENT NOT NULL)")
        }
    }

    val MIGRATION_10_TO_11: Migration = object : Migration(10, 11) {
        override fun migrate(database: SupportSQLiteDatabase) {
            database.execSQL("CREATE TABLE IF NOT EXISTS `privacy_protection_count` (`key` TEXT NOT NULL, `blocked_tracker_count` INTEGER NOT NULL, `upgrade_count` INTEGER NOT NULL, PRIMARY KEY(`key`))")
        }
    }

    val MIGRATION_11_TO_12: Migration = object : Migration(11, 12) {
        override fun migrate(database: SupportSQLiteDatabase) {
            database.execSQL("ALTER TABLE `tabs` ADD COLUMN `skipHome` INTEGER NOT NULL DEFAULT 0")
        }
    }

    val MIGRATION_12_TO_13: Migration = object : Migration(12, 13) {
        override fun migrate(database: SupportSQLiteDatabase) {
            database.execSQL("DROP TABLE `site_visited`")
            database.execSQL("DROP TABLE `network_leaderboard`")
            database.execSQL("CREATE TABLE IF NOT EXISTS `sites_visited` (`key` TEXT NOT NULL, `count` INTEGER NOT NULL, PRIMARY KEY(`key`))")
            database.execSQL("CREATE TABLE IF NOT EXISTS `network_leaderboard` (`networkName` TEXT NOT NULL, `count` INTEGER NOT NULL, PRIMARY KEY(`networkName`))")
        }
    }

    val MIGRATION_13_TO_14: Migration = object : Migration(13, 14) {
        override fun migrate(database: SupportSQLiteDatabase) {
            database.execSQL("ALTER TABLE `tabs` ADD COLUMN `tabPreviewFile` TEXT")
        }
    }

    val MIGRATION_14_TO_15: Migration = object : Migration(14, 15) {
        override fun migrate(database: SupportSQLiteDatabase) {
            database.execSQL("CREATE TABLE IF NOT EXISTS `UncaughtExceptionEntity` (`id` INTEGER PRIMARY KEY AUTOINCREMENT NOT NULL, `exceptionSource` TEXT NOT NULL, `message` TEXT NOT NULL)")
        }
    }

    val MIGRATION_15_TO_16: Migration = object : Migration(15, 16) {
        override fun migrate(database: SupportSQLiteDatabase) {
            database.execSQL("DROP TABLE `app_configuration`")
            database.execSQL("DROP TABLE `disconnect_tracker`")
            database.execSQL("DROP TABLE `entity_list`")
            database.execSQL("DELETE FROM `network_leaderboard`")
            database.execSQL("CREATE TABLE IF NOT EXISTS `tds_tracker` (`domain` TEXT NOT NULL, `defaultAction` TEXT NOT NULL, `ownerName` TEXT NOT NULL, `rules` TEXT NOT NULL, `categories` TEXT NOT NULL, PRIMARY KEY(`domain`))")
            database.execSQL("CREATE TABLE IF NOT EXISTS `tds_entity` (`name` TEXT NOT NULL, `displayName` TEXT NOT NULL, `prevalence` REAL NOT NULL, PRIMARY KEY(`name`))")
            database.execSQL("CREATE TABLE IF NOT EXISTS `tds_domain_entity` (`domain` TEXT NOT NULL, `entityName` TEXT NOT NULL, PRIMARY KEY(`domain`))")
            database.execSQL("CREATE TABLE IF NOT EXISTS `temporary_tracking_whitelist` (`domain` TEXT NOT NULL, PRIMARY KEY(`domain`))")
        }
    }

    val MIGRATION_16_TO_17: Migration = object : Migration(16, 17) {
        override fun migrate(database: SupportSQLiteDatabase) {
            database.execSQL("CREATE TABLE IF NOT EXISTS `tdsMetadata` (`id` INTEGER NOT NULL, `eTag` TEXT NOT NULL, PRIMARY KEY(`id`))")
        }
    }

    @Suppress("DEPRECATION")
    val MIGRATION_17_TO_18: Migration = object : Migration(17, 18) {

        val onboardingStore: OldOnboardingStore = OldOnboardingStore()

        override fun migrate(database: SupportSQLiteDatabase) {
            val appStage = if (onboardingStore.shouldShow()) {
                AppStage.NEW
            } else {
                AppStage.ESTABLISHED
            }
            val userStage = UserStage(appStage = appStage)
            database.execSQL(
                "CREATE TABLE IF NOT EXISTS `$USER_STAGE_TABLE_NAME` " +
                    "(`key` INTEGER NOT NULL, `appStage` TEXT NOT NULL, PRIMARY KEY(`key`))"
            )
            database.execSQL(
                "INSERT INTO $USER_STAGE_TABLE_NAME VALUES (${userStage.key}, \"${userStage.appStage}\") "
            )
        }
    }

    val MIGRATION_18_TO_19: Migration = object : Migration(18, 19) {
        override fun migrate(database: SupportSQLiteDatabase) {
            database.execSQL("DROP TABLE `UncaughtExceptionEntity`")
            database.execSQL("CREATE TABLE IF NOT EXISTS `UncaughtExceptionEntity` (`id` INTEGER PRIMARY KEY AUTOINCREMENT NOT NULL, `exceptionSource` TEXT NOT NULL, `message` TEXT NOT NULL, `version` TEXT NOT NULL, `timestamp` INTEGER NOT NULL)")
        }
    }

    val MIGRATION_19_TO_20: Migration = object : Migration(19, 20) {
        override fun migrate(database: SupportSQLiteDatabase) {
            database.execSQL("CREATE TABLE IF NOT EXISTS `user_whitelist` (`domain` TEXT NOT NULL, PRIMARY KEY(`domain`))")
        }
    }

    val MIGRATION_20_TO_21: Migration = object : Migration(20, 21) {
        override fun migrate(database: SupportSQLiteDatabase) {
            database.execSQL("CREATE TABLE IF NOT EXISTS `fireproofWebsites` (`domain` TEXT NOT NULL, PRIMARY KEY(`domain`))")
        }
    }

    val MIGRATION_21_TO_22: Migration = object : Migration(21, 22) {
        override fun migrate(database: SupportSQLiteDatabase) {
            database.execSQL("CREATE TABLE IF NOT EXISTS `user_events` (`id` TEXT NOT NULL, `timestamp` INTEGER NOT NULL, PRIMARY KEY(`id`))")
        }
    }

    val MIGRATION_22_TO_23: Migration = object : Migration(22, 23) {
        override fun migrate(database: SupportSQLiteDatabase) {
            database.execSQL("UPDATE $USER_STAGE_TABLE_NAME SET appStage = \"${AppStage.ESTABLISHED}\" WHERE appStage = \"${AppStage.USE_OUR_APP_NOTIFICATION}\"")
        }
    }

    val MIGRATION_23_TO_24: Migration = object : Migration(23, 24) {
        override fun migrate(database: SupportSQLiteDatabase) {
            // https://stackoverflow.com/a/57797179/980345
            // SQLite does not support Alter table operations like Foreign keys
            database.execSQL(
                "CREATE TABLE IF NOT EXISTS tabs_new " +
                    "(tabId TEXT NOT NULL, url TEXT, title TEXT, skipHome INTEGER NOT NULL, viewed INTEGER NOT NULL, position INTEGER NOT NULL, tabPreviewFile TEXT, sourceTabId TEXT," +
                    " PRIMARY KEY(tabId)," +
                    " FOREIGN KEY(sourceTabId) REFERENCES tabs(tabId) ON UPDATE SET NULL ON DELETE SET NULL )"
            )
            database.execSQL(
                "INSERT INTO tabs_new (tabId, url, title, skipHome, viewed, position, tabPreviewFile) " +
                    "SELECT tabId, url, title, skipHome, viewed, position, tabPreviewFile " +
                    "FROM tabs"
            )
            database.execSQL("DROP TABLE tabs")
            database.execSQL("ALTER TABLE tabs_new RENAME TO tabs")
            database.execSQL("CREATE INDEX IF NOT EXISTS index_tabs_tabId ON tabs (tabId)")
        }
    }

    val MIGRATION_24_TO_25: Migration = object : Migration(24, 25) {
        override fun migrate(database: SupportSQLiteDatabase) {
            database.execSQL("CREATE TABLE IF NOT EXISTS `locationPermissions` (`domain` TEXT NOT NULL, `permission` INTEGER NOT NULL, PRIMARY KEY(`domain`))")
        }
    }

    val MIGRATION_25_TO_26: Migration = object : Migration(25, 26) {
        override fun migrate(database: SupportSQLiteDatabase) {
            database.execSQL("DROP TABLE `https_bloom_filter_spec`")
            database.execSQL("DROP TABLE `https_whitelisted_domain`")
            database.execSQL("CREATE TABLE `https_bloom_filter_spec` (`id` INTEGER NOT NULL, `bitCount` INTEGER NOT NULL, `errorRate` REAL NOT NULL, `totalEntries` INTEGER NOT NULL, `sha256` TEXT NOT NULL, PRIMARY KEY(`id`))")
            database.execSQL("CREATE TABLE `https_false_positive_domain` (`domain` TEXT NOT NULL, PRIMARY KEY(`domain`))")
        }
    }

    val MIGRATION_26_TO_27: Migration = object : Migration(26, 27) {
        override fun migrate(database: SupportSQLiteDatabase) {
            database.execSQL("CREATE TABLE IF NOT EXISTS `pixel_store` (`id` INTEGER PRIMARY KEY AUTOINCREMENT NOT NULL, `pixelName` TEXT NOT NULL, `atb` TEXT NOT NULL, `additionalQueryParams` TEXT NOT NULL, `encodedQueryParams` TEXT NOT NULL)")
        }
    }

    val MIGRATION_27_TO_28: Migration = object : Migration(27, 28) {
        override fun migrate(database: SupportSQLiteDatabase) {
            database.execSQL("ALTER TABLE `tabs` ADD COLUMN `deletable` INTEGER NOT NULL DEFAULT 0")
        }
    }

    val MIGRATION_28_TO_29: Migration = object : Migration(28, 29) {
        override fun migrate(database: SupportSQLiteDatabase) {
            database.execSQL("UPDATE $USER_STAGE_TABLE_NAME SET appStage = \"${AppStage.ESTABLISHED}\" WHERE appStage = \"${AppStage.DAX_ONBOARDING}\"")
        }
    }

    val MIGRATION_29_TO_30: Migration = object : Migration(29, 30) {
        override fun migrate(database: SupportSQLiteDatabase) {
            database.execSQL("CREATE TABLE IF NOT EXISTS `bookmarks_temp` (id INTEGER PRIMARY KEY AUTOINCREMENT NOT NULL, title TEXT, url TEXT NOT NULL, UNIQUE (url) ON CONFLICT REPLACE)")
            database.execSQL("INSERT INTO `bookmarks_temp` (id, title, url) SELECT * FROM `bookmarks`")
            database.execSQL("DROP TABLE `bookmarks`")
            database.execSQL("ALTER TABLE `bookmarks_temp` RENAME TO `bookmarks`")
        }
    }

    val MIGRATION_30_TO_31: Migration = object : Migration(30, 31) {
        override fun migrate(database: SupportSQLiteDatabase) {
            database.execSQL("CREATE TABLE IF NOT EXISTS `auth_cookies_allowed_domains` (`domain` TEXT PRIMARY KEY NOT NULL)")
        }
    }

    val MIGRATION_31_TO_32: Migration = object : Migration(31, 32) {
        override fun migrate(database: SupportSQLiteDatabase) {
<<<<<<< HEAD
            database.execSQL("CREATE TABLE IF NOT EXISTS `favorites` (`id` INTEGER PRIMARY KEY AUTOINCREMENT NOT NULL, `title` TEXT NOT NULL, `url` TEXT NOT NULL, `position` INTEGER NOT NULL)")
=======
            database.execSQL("DELETE FROM tds_domain_entity")
            database.execSQL("DELETE FROM tds_entity")
            database.execSQL("DELETE FROM tds_tracker")
>>>>>>> c9989c57
        }
    }

    val BOOKMARKS_DB_ON_CREATE = object : RoomDatabase.Callback() {
        override fun onCreate(database: SupportSQLiteDatabase) {
            MIGRATION_29_TO_30.migrate(database)
        }
    }

    val CHANGE_JOURNAL_ON_OPEN = object : RoomDatabase.Callback() {
        override fun onOpen(db: SupportSQLiteDatabase) {
            db.query("PRAGMA journal_mode=DELETE;").use { cursor -> cursor.moveToFirst() }
        }
    }

    val ALL_MIGRATIONS: List<Migration>
        get() = listOf(
            MIGRATION_1_TO_2,
            MIGRATION_2_TO_3,
            MIGRATION_3_TO_4,
            MIGRATION_4_TO_5,
            MIGRATION_5_TO_6,
            MIGRATION_6_TO_7,
            MIGRATION_7_TO_8,
            MIGRATION_8_TO_9,
            MIGRATION_9_TO_10,
            MIGRATION_10_TO_11,
            MIGRATION_11_TO_12,
            MIGRATION_12_TO_13,
            MIGRATION_13_TO_14,
            MIGRATION_14_TO_15,
            MIGRATION_15_TO_16,
            MIGRATION_16_TO_17,
            MIGRATION_17_TO_18,
            MIGRATION_18_TO_19,
            MIGRATION_19_TO_20,
            MIGRATION_20_TO_21,
            MIGRATION_21_TO_22,
            MIGRATION_22_TO_23,
            MIGRATION_23_TO_24,
            MIGRATION_24_TO_25,
            MIGRATION_25_TO_26,
            MIGRATION_26_TO_27,
            MIGRATION_27_TO_28,
            MIGRATION_28_TO_29,
            MIGRATION_29_TO_30,
            MIGRATION_30_TO_31,
            MIGRATION_31_TO_32
        )

    @Deprecated(
        message = "This class should be only used by database migrations.",
        replaceWith = ReplaceWith(expression = "UserStageStore", imports = ["com.duckduckgo.app.onboarding.store"])
    )
    private inner class OldOnboardingStore {
        private val fileName = "com.duckduckgo.app.onboarding.settings"
        private val keyVersion = "com.duckduckgo.app.onboarding.currentVersion"
        private val currentVersion = 1

        fun shouldShow(): Boolean {
            val preferences = context.getSharedPreferences(fileName, Context.MODE_PRIVATE)
            return preferences.getInt(keyVersion, 0) < currentVersion
        }
    }
}<|MERGE_RESOLUTION|>--- conflicted
+++ resolved
@@ -69,7 +69,7 @@
 import com.duckduckgo.app.usage.search.SearchCountEntity
 
 @Database(
-    exportSchema = true, version = 32,
+    exportSchema = true, version = 33,
     entities = [
         TdsTracker::class,
         TdsEntity::class,
@@ -403,13 +403,15 @@
 
     val MIGRATION_31_TO_32: Migration = object : Migration(31, 32) {
         override fun migrate(database: SupportSQLiteDatabase) {
-<<<<<<< HEAD
-            database.execSQL("CREATE TABLE IF NOT EXISTS `favorites` (`id` INTEGER PRIMARY KEY AUTOINCREMENT NOT NULL, `title` TEXT NOT NULL, `url` TEXT NOT NULL, `position` INTEGER NOT NULL)")
-=======
             database.execSQL("DELETE FROM tds_domain_entity")
             database.execSQL("DELETE FROM tds_entity")
             database.execSQL("DELETE FROM tds_tracker")
->>>>>>> c9989c57
+        }
+    }
+
+    val MIGRATION_32_TO_33: Migration = object : Migration(32, 33) {
+        override fun migrate(database: SupportSQLiteDatabase) {
+            database.execSQL("CREATE TABLE IF NOT EXISTS `favorites` (`id` INTEGER PRIMARY KEY AUTOINCREMENT NOT NULL, `title` TEXT NOT NULL, `url` TEXT NOT NULL, `position` INTEGER NOT NULL)")
         }
     }
 
@@ -457,7 +459,8 @@
             MIGRATION_28_TO_29,
             MIGRATION_29_TO_30,
             MIGRATION_30_TO_31,
-            MIGRATION_31_TO_32
+            MIGRATION_31_TO_32,
+            MIGRATION_32_TO_33
         )
 
     @Deprecated(
